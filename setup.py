--- conflicted
+++ resolved
@@ -14,38 +14,17 @@
     include_package_data=True,
     zip_safe=True,
     python_requires=">=3.6",
-<<<<<<< HEAD
-    install_requires = [
-        'torch>=1.7.0',
-        'gluonts>=0.7.0',
-        'holidays',
-        'numpy~=1.16',
-        'pandas~=1.1',
-        'scipy',
-        'tqdm',
-        'matplotlib',
-        'tensorboard',
-        'wandb',
-    ],
-
-    test_suite='tests',
-    tests_require = [
-        'flake8',
-        'pytest'
-=======
     install_requires=[
         "torch>=1.7.0",
         "gluonts",
         "holidays",
-        "numpy",
-        "pandas>=1.1",
+        "numpy~=1.16",
+        "pandas~=1.1",
         "scipy",
         "tqdm",
-        "pydantic",
         "matplotlib",
         "tensorboard",
         "wandb",
->>>>>>> 512b968b
     ],
     dependency_links=["git+https://github.com/awslabs/gluon-ts.git@master#egg=gluonts"],
     test_suite="tests",

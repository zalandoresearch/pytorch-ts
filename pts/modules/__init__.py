--- conflicted
+++ resolved
@@ -18,10 +18,5 @@
 )
 from .feature import FeatureEmbedder, FeatureAssembler
 from .flows import RealNVP, MAF
-<<<<<<< HEAD
-from .lambda_layer import LambdaLayer
 from .scaler import MeanScaler, NOPScaler
-from .gaussian_diffusion import GaussianDiffusion
-=======
-from .scaler import MeanScaler, NOPScaler
->>>>>>> d5cef439
+from .gaussian_diffusion import GaussianDiffusion